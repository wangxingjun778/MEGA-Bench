--- conflicted
+++ resolved
@@ -32,11 +32,7 @@
     use_modelscope: bool = os.environ.get("MEGABENCH_USE_MODELSCOPE", "false").lower() == "true"
     if use_modelscope:
         from modelscope import MsDataset
-<<<<<<< HEAD
-
-=======
     
->>>>>>> 1bd6bf40
     if "single_image" in dataset_subset_name:
         if use_modelscope:
             core_data = MsDataset.load(dataset_name, "core_single_image")
@@ -53,11 +49,7 @@
             open_data = load_dataset(dataset_name, "open")
     core_test_samples = list(core_data["test"])
 
-<<<<<<< HEAD
-    print(f"Got {len(core_test_samples)} samples from core dataset")
-=======
     print(f"Got {len(core_test_samples)} samples from core dataset")    
->>>>>>> 1bd6bf40
 
     organized_core_dataset = organize_hf_dataset(core_test_samples)
     open_test_samples = list(open_data["test"])
